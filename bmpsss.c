#include <math.h>
#include <stdarg.h>
#include <stdint.h>
#include <stdio.h>
#include <stdlib.h>
#include <string.h>
#include <unistd.h>
#include <dirent.h>

#define BMP_HEADER_SIZE        14
#define DIB_HEADER_SIZE        40
#define PALETTE_SIZE           1024
#define PIXEL_ARRAY_OFFSET     BMP_HEADER_SIZE + DIB_HEADER_SIZE + PALETTE_SIZE
#define WIDTH_OFFSET           18
#define HEIGHT_OFFSET          22
<<<<<<< HEAD
#define PRIME                  251
#define RIGHTMOST_BIT_ON(x)    (x) |= 0x01
#define RIGHTMOST_BIT_OFF(x)   (x) &= 0xFE
=======
#define PRIME_MOD              251
#define ERROR                  1
#define OK                     0
#define MIN_PARAMETERS         6

typedef enum {CIPHER, DECRYPTION} operation_type;
typedef enum {DONE, NOT_DONE} status;
>>>>>>> 3c181e3e

typedef struct {
	uint8_t id[2];     /* magic number to identify the BMP format */
	uint32_t size;     /* size of the BMP file in bytes */
	uint16_t unused1;  /* key */
	uint16_t unused2;  /* shadow number */
	uint32_t offset;   /* starting address of the pixel array (bitmap data) */
} BMPheader;

/* 40 bytes BITMAPINFOHEADER */
typedef struct {
	uint32_t size;            /* the size of this header (40 bytes) */
	uint32_t width;           /* the bitmap width in pixels */
	uint32_t height;          /* the bitmap height in pixels */
	uint16_t nplanes;         /* number of color planes used; Must set to 1 */
	uint16_t depth;           /* bpp number. Usually: 1, 4, 8, 16, 24 or 32 */
	uint32_t compression;     /* compression method used */
	uint32_t pixelarraysize;  /* size of the raw bitmap (pixel) data */
	uint32_t hres;            /* horizontal resolution (pixel per meter) */
	uint32_t vres;            /* vertical resolution (pixel per meter) */
	uint32_t ncolors;         /* colors in the palette. 0 means 2^n */
	uint32_t nimpcolors;      /* important colors used, usually ignored */
} DIBheader;

typedef struct {
	BMPheader bmpheader;   /* 14 bytes bmp starting header */
	DIBheader dibheader;   /* 40 bytes dib header */
	uint8_t palette[1024]; /* color palette; mandatory for depth <= 8  */
	uint8_t *imgpixels;    /* array of bytes representing each pixel */
} Bitmap;

/* prototypes */ 
static void     die(const char *errstr, ...);
static void     *xmalloc(size_t size);
static FILE     *xfopen(const char *filename, const char *mode);
static void     xfclose(FILE *fp);
static void     xfread(void *ptr, size_t size, size_t nmemb, FILE *stream);
static void     xfwrite(const void *ptr, size_t size, size_t nmemb, FILE *stream);
static void     usage(void);
static void     swap(uint8_t *s, uint8_t *t);
static int      mod(int dividend, int divisor);
static double   randnormalize(void);
static long     randint(long int max);
static uint32_t get32bitsfromheader(FILE *fp, int offset);
static uint32_t bmpfilewidth(FILE *fp);
static uint32_t bmpfileheight(FILE *fp);
static void     initpalette(uint8_t palette[]);
static Bitmap   *newbitmap(uint16_t width, uint16_t height);
static void     freebitmap(Bitmap *bp);
static void     readbmpheader(Bitmap *bp, FILE *fp);
static void     writebmpheader(Bitmap *bp, FILE *fp);
static void     readdibheader(Bitmap *bp, FILE *fp);
static void     writedibheader(Bitmap *bp, FILE *fp);
static Bitmap   *bmpfromfile(FILE *fp);
static void     validate_r(FILE *fp, int r);
static Bitmap   *loadbmp(const char *filename, int r);
static int      bmpimagesize(Bitmap *bp);
static void     bmptofile(Bitmap *bp, const char *filename);
static void     truncategrayscale(Bitmap *bp);
static void     permutepixels(Bitmap *bp, unsigned int seed);
static void     unpermutepixels(Bitmap *bp, unsigned int seed);
static uint8_t  generatepixel(const uint8_t *coeff, int degree, int value);
static void     findclosestpair(int value, uint16_t *v1, uint16_t *v2);
static Bitmap   *newshadow(uint16_t width, uint16_t height, unsigned int seed, uint16_t shadownumber);
static Bitmap   **formshadows(Bitmap *bp, unsigned int seed, int r, int n);
static void     findcoefficients(int **mat, int r);
static void     revealsecret(Bitmap **shadows, int r, int width, int height);

/* globals */
static char *argv0;                /* program name for usage() */
static const int modinv[PRIME] = { /* modular multiplicative inverse */
	0, 1, 126, 84, 63, 201, 42, 36, 157, 28, 226, 137, 21, 58, 18, 67, 204,
	192, 14, 185, 113, 12, 194, 131, 136, 241, 29, 93, 9, 26, 159, 81, 102,
	213, 96, 208, 7, 95, 218, 103, 182, 49, 6, 216, 97, 106, 191, 235, 68, 41,
	246, 64, 140, 90, 172, 178, 130, 229, 13, 234, 205, 107, 166, 4, 51, 112,
	232, 15, 48, 211, 104, 99, 129, 196, 173, 164, 109, 163, 177, 197, 91, 31,
	150, 124, 3, 189, 108, 176, 174, 110, 53, 80, 221, 27, 243, 37, 34, 44,
	146, 71, 123, 169, 32, 39, 70, 153, 45, 61, 86, 76, 89, 199, 65, 20, 240,
	227, 132, 118, 117, 135, 228, 195, 179, 100, 83, 249, 2, 168, 151, 72, 56,
	23, 116, 134, 133, 119, 24, 11, 231, 186, 52, 162, 175, 165, 190, 206, 98,
	181, 212, 219, 82, 128, 180, 105, 207, 217, 214, 8, 224, 30, 171, 198, 141,
	77, 75, 143, 62, 248, 127, 101, 220, 160, 54, 74, 88, 142, 87, 78, 55, 122,
	152, 147, 40, 203, 236, 19, 139, 200, 247, 85, 144, 46, 17, 238, 22, 121,
	73, 79, 161, 111, 187, 5, 210, 183, 16, 60, 145, 154, 35, 245, 202, 69,
	148, 33, 156, 244, 43, 155, 38, 149, 170, 92, 225, 242, 158, 222, 10, 115,
	120, 57, 239, 138, 66, 237, 59, 47, 184, 233, 193, 230, 114, 25, 223, 94,
	215, 209, 50, 188, 167, 125
};

void
die(const char *errstr, ...){
	va_list ap;

	va_start(ap, errstr);
	vfprintf(stderr, errstr, ap);
	va_end(ap);
	exit(EXIT_FAILURE);
}

void *
xmalloc(size_t size){
	void *p = malloc(size);

	if(!p)
		die("Out of memory: couldn't malloc %d bytes\n", size);

	return p;
}

FILE *
xfopen (const char *filename, const char *mode){
	FILE *fp = fopen(filename, mode);

	if(!fp) 
		die("couldn't open %s\n", filename);

	return fp;
}

void
xfclose (FILE *fp){
	if(fclose(fp) == EOF)
		die("couldn't close file\n");
}

void
xfread(void *ptr, size_t size, size_t nmemb, FILE *stream){
	if (fread(ptr, size, nmemb, stream) < 1)
		die("fread: error\n"); /* TODO print errno string! */
}

void 
xfwrite(const void *ptr, size_t size, size_t nmemb, FILE *stream){
	if (fwrite(ptr, size, nmemb, stream) != nmemb)
		die("fwrite: error in writing or end of file.\n");
}

void
usage(void){
	die("usage: %s -(d|r) -secret image -k number [-n number|-dir directory]\n"
		"2 <= k <= n; 2 <= n\n", argv0);
}

void
swap(uint8_t *s, uint8_t *t){
	uint8_t temp;

	temp = *s;
	*s = *t;
	*t = temp;
}

int
mod(int dividend, int divisor){
	int modulus = dividend % divisor;

	return modulus > 0 ? modulus : modulus + divisor;
}

double 
randnormalize(void){
	return rand()/((double)RAND_MAX+1);
}

long
randint(long int max){
	return (long) (randnormalize()*(max+1)); /*returns num in [0,max]*/
} 

uint32_t
get32bitsfromheader(FILE *fp, int offset){
	uint32_t value;
	uint32_t pos = ftell(fp);

	fseek(fp, offset, SEEK_SET);
	xfread(&value, 4, 1, fp);
	fseek(fp, pos, SEEK_SET);

	return value;
}

uint32_t
bmpfilewidth(FILE *fp){
	return get32bitsfromheader(fp, WIDTH_OFFSET);
}

uint32_t
bmpfileheight(FILE *fp){
	return get32bitsfromheader(fp, HEIGHT_OFFSET);
}

/* initialize palette with default 8-bit greyscale values */
void
initpalette(uint8_t palette[]){
	int i, j;

	for(i = 0; i < 256; i++){
		j = i * 4; 
		palette[j++] = i;
		palette[j++] = i;
		palette[j++] = i;
		palette[j] = 0;
	}
}

Bitmap *
newbitmap(uint16_t width, uint16_t height){
	int totalpixels = width * height;
	Bitmap *bmp = xmalloc(sizeof(*bmp));

	bmp->bmpheader.id[0]   = 'B';
	bmp->bmpheader.id[1]   = 'M';
	bmp->bmpheader.size    = PIXEL_ARRAY_OFFSET + totalpixels;
	bmp->bmpheader.unused1 = 0;
	bmp->bmpheader.unused2 = 0;
	bmp->bmpheader.offset  = PIXEL_ARRAY_OFFSET;

	bmp->dibheader.size           = DIB_HEADER_SIZE;
	bmp->dibheader.width          = width; 
	bmp->dibheader.height         = height;
	bmp->dibheader.nplanes        = 1;  
	bmp->dibheader.depth          = 8;     
	bmp->dibheader.compression    = 0;
	bmp->dibheader.pixelarraysize = totalpixels;
	bmp->dibheader.hres           = 0;
	bmp->dibheader.vres           = 0;
	bmp->dibheader.ncolors        = 0;
	bmp->dibheader.nimpcolors     = 0;

	initpalette(bmp->palette);
	bmp->imgpixels = xmalloc(totalpixels);

	return bmp;
}

void
freebitmap(Bitmap *bp){
	free(bp->imgpixels);
	free(bp);
}

void
bmpheaderdebug(Bitmap *bp){
	printf("ID: %c%-15c size: %-16d r1: %-16d r2: %-16d offset: %-16d\n",
			bp->bmpheader.id[0], bp->bmpheader.id[1], bp->bmpheader.size, 
			bp->bmpheader.unused1, bp->bmpheader.unused2, bp->bmpheader.offset);
}

void
dibheaderdebug(Bitmap *bp){
	printf("dibsize: %-16d width: %-16d height: %-16d\n" 
			"nplanes: %-16d depth: %-16d compression:%-16d\n"
			"pixelarraysize: %-16d hres: %-16d vres:%-16d\n"
			"ncolors: %-16d nimpcolors: %-16d\n", bp->dibheader.size,
			bp->dibheader.width, bp->dibheader.height, bp->dibheader.nplanes,
			bp->dibheader.depth, bp->dibheader.compression,
			bp->dibheader.pixelarraysize, bp->dibheader.hres, bp->dibheader.vres,
			bp->dibheader.ncolors, bp->dibheader.nimpcolors);
}

void
readbmpheader(Bitmap *bp, FILE *fp){
	xfread(&bp->bmpheader.id, 1, sizeof(bp->bmpheader.id), fp);
	xfread(&bp->bmpheader.size, 1, sizeof(bp->bmpheader.size), fp);
	xfread(&bp->bmpheader.unused1, 1, sizeof(bp->bmpheader.unused1), fp);
	xfread(&bp->bmpheader.unused2, 1, sizeof(bp->bmpheader.unused2), fp);
	xfread(&bp->bmpheader.offset, 1, sizeof(bp->bmpheader.offset), fp);
}

void
writebmpheader(Bitmap *bp, FILE *fp){
	xfwrite(&bp->bmpheader.id, 1, sizeof(bp->bmpheader.id), fp);
	xfwrite(&bp->bmpheader.size, 1, sizeof(bp->bmpheader.size), fp);
	xfwrite(&bp->bmpheader.unused1, 1, sizeof(bp->bmpheader.unused1), fp);
	xfwrite(&bp->bmpheader.unused2, 1, sizeof(bp->bmpheader.unused2), fp);
	xfwrite(&bp->bmpheader.offset, 1, sizeof(bp->bmpheader.offset), fp);
}

void
readdibheader(Bitmap *bp, FILE *fp){
	xfread(&bp->dibheader.size, 1, sizeof(bp->dibheader.size), fp);
	xfread(&bp->dibheader.width, 1, sizeof(bp->dibheader.width), fp);
	xfread(&bp->dibheader.height, 1, sizeof(bp->dibheader.height), fp);
	xfread(&bp->dibheader.nplanes, 1, sizeof(bp->dibheader.nplanes), fp);
	xfread(&bp->dibheader.depth, 1, sizeof(bp->dibheader.depth), fp);
	xfread(&bp->dibheader.compression, 1, sizeof(bp->dibheader.compression), fp);
	xfread(&bp->dibheader.pixelarraysize, 1, sizeof(bp->dibheader.pixelarraysize), fp);
	xfread(&bp->dibheader.hres, 1, sizeof(bp->dibheader.hres), fp);
	xfread(&bp->dibheader.vres, 1, sizeof(bp->dibheader.vres), fp);
	xfread(&bp->dibheader.ncolors, 1, sizeof(bp->dibheader.ncolors), fp);
	xfread(&bp->dibheader.nimpcolors, 1, sizeof(bp->dibheader.nimpcolors), fp);
}

void
writedibheader(Bitmap *bp, FILE *fp){
	xfwrite(&bp->dibheader.size, 1, sizeof(bp->dibheader.size), fp);
	xfwrite(&bp->dibheader.width, 1, sizeof(bp->dibheader.width), fp);
	xfwrite(&bp->dibheader.height, 1, sizeof(bp->dibheader.height), fp);
	xfwrite(&bp->dibheader.nplanes, 1, sizeof(bp->dibheader.nplanes), fp);
	xfwrite(&bp->dibheader.depth, 1, sizeof(bp->dibheader.depth), fp);
	xfwrite(&bp->dibheader.compression, 1, sizeof(bp->dibheader.compression), fp);
	xfwrite(&bp->dibheader.pixelarraysize, 1, sizeof(bp->dibheader.pixelarraysize), fp);
	xfwrite(&bp->dibheader.hres, 1, sizeof(bp->dibheader.hres), fp);
	xfwrite(&bp->dibheader.vres, 1, sizeof(bp->dibheader.vres), fp);
	xfwrite(&bp->dibheader.ncolors, 1, sizeof(bp->dibheader.ncolors), fp);
	xfwrite(&bp->dibheader.nimpcolors, 1, sizeof(bp->dibheader.nimpcolors), fp);
}

Bitmap *
bmpfromfile(FILE *fp){
	Bitmap *bp = xmalloc(sizeof(*bp));

	readbmpheader(bp, fp);
	readdibheader(bp, fp);

	/* TODO: debug info, delete later! */
	bmpheaderdebug(bp);
	dibheaderdebug(bp);

	/* read color palette */
	xfread(bp->palette, 1, PALETTE_SIZE, fp);

	/* read pixel data */
	int imagesize = bmpimagesize(bp);
	bp->imgpixels = xmalloc(imagesize);
	xfread(bp->imgpixels, 1, imagesize, fp);

	return bp;
}

void
validate_r(FILE *fp, int r){
	int width  = bmpfilewidth(fp);
	int height = bmpfileheight(fp);
	int pixels = width * height;
	int aux    = pixels / r;

	if(pixels != aux * r)
		die("Can't divide %dx%d image by %d. Choose another r\n", 
				width, height, r);
}

Bitmap *
loadbmp(const char *filename, int r){
	FILE *fp = xfopen(filename, "r");

	validate_r(fp, r);
	Bitmap *bmp = bmpfromfile(fp);
	xfclose(fp);

	return bmp;
}

int
bmpimagesize(Bitmap *bp){
	return bp->bmpheader.size - bp->bmpheader.offset;
}

void
bmptofile(Bitmap *bp, const char *filename){
	FILE *fp = xfopen(filename, "w");

	writebmpheader(bp, fp);
	writedibheader(bp, fp);
	xfwrite(bp->palette, PALETTE_SIZE, 1, fp);
	xfwrite(bp->imgpixels, bmpimagesize(bp), 1, fp);
	xfclose(fp);
}

void
truncategrayscale(Bitmap *bp){
	for(int i = 0; i < PALETTE_SIZE; i++)
		if(bp->palette[i] > 250)
			bp->palette[i] = 250;
}

void
permutepixels(Bitmap *bp, unsigned int seed){
	int i, j;
	uint8_t *p = bp->imgpixels;
	int imgsize = bmpimagesize(bp);

	for(i = imgsize - 1; i > 1; i--){
		/* j = permutationseq[i]; */
		j = randint(i);
		swap(&p[j], &p[i]);
	}
}

void
unpermutepixels(Bitmap *bp, unsigned int seed){
	int i, j;
	uint8_t *p = bp->imgpixels;
	int imgsize = bmpimagesize(bp);
	int *permseq = xmalloc(sizeof(*permseq) * imgsize);

	srand(seed);

	for(i = imgsize - 1; i > 0; i--)
		permseq[i] = randint(i);

	for(i = 1 ; i < imgsize - 1; i++){
		j = permseq[i];
		swap(&p[j], &p[i]);
	}
}

/* uses coeff[0] to coeff[degree] to evaluate the corresponding
 * section polynomial and generate a pixel for a shadow image */
uint8_t
generatepixel(const uint8_t *coeff, int degree, int value){
	long ret = 0;

	for(int i = 0; i <= degree; i++)
		ret += coeff[i] * powl(value,i);

	return ret % PRIME;
}

void
findclosestpair(int x, uint16_t *width, uint16_t *height){
	int n = floor(sqrt(x));

	for(; n > 2; n--){
		if(x % n == 0){
			*width  = n;
			*height = x / n;
			break;
		}
	}
}

Bitmap *
newshadow(uint16_t width, uint16_t height, unsigned int seed, uint16_t shadownumber){
	Bitmap *bmp = newbitmap(width, height);
	bmp->bmpheader.unused2 = shadownumber;

	return bmp;
}

Bitmap **
formshadows(Bitmap *bp, unsigned int seed, int r, int n){
	uint16_t width, height;
	uint8_t *coeff;
	int i, j;
	int totalpixels = bmpimagesize(bp);
	Bitmap **shadows = xmalloc(sizeof(*shadows) * n);

	findclosestpair(totalpixels/r, &width, &height);

	for(i = 0; i < n; i++)
		shadows[i] = newshadow(width, height, seed, i+1);

	/* generate shadow image pixels */
	for(j = 0; j*r < totalpixels; j++){
		coeff = &bp->imgpixels[j*r]; 
		for(i = 0; i < n; i++){
			shadows[i]->imgpixels[j] = generatepixel(coeff, r-1, i+1);
		}
	}

	return shadows;
}

/* debugging function: TODO delete later! */
void
printmat(int **mat, int rows, int cols){
	int i, j;

	for(i = 0; i < rows; i++){
		printf("|");
		for(j = 0; j < cols; j++){
			printf("%d ", mat[i][j]);
		}
		printf("|\n");
	}
}

void
findcoefficients(int **mat, int r){
	int i, j, k, a, temp;

	/* take matrix to echelon form */
	for(j = 0; j < r-1; j++){
		for(i = r-1; i > j; i--){
			a = mat[i][j] * modinv[mat[i-1][j]];
			for(k = j; k < r+1; k++){
				temp = mat[i][k] - ((mat[i-1][k] * a) % PRIME);
				mat[i][k] = mod(temp, PRIME);
			}
		}
	}

	/* take matrix to reduced row echelon form */
	for(i = r-1; i > 0; i--){
		mat[i][r] = (mat[i][r] * modinv[mat[i][i]]) % PRIME;
		mat[i][i] = 1;
		for(k = i-1; k >= 0; k--){
			temp = mat[k][r] - ((mat[i][r] * mat[k][i]) % PRIME);
			mat[k][r] = mod(temp, PRIME);
			mat[k][i] = 0;
		}
	}
}

void
revealsecret(Bitmap **shadows, int r, int width, int height){
	int i, j, k, value;
	int pixels = (*shadows)->dibheader.pixelarraysize;
	Bitmap *bmp = newbitmap(width, height);
	Bitmap *sp;

	int **mat = xmalloc(sizeof(*mat) * r);
	for(i = 0; i < r; i++)
		mat[i] = xmalloc(sizeof(**mat) * (r+1));

	for(i = 0; i < pixels; i++){
		for(j = 0; j < r; j++){
			sp = shadows[j];
			value = sp->bmpheader.unused2;
			mat[j][0] = 1;
			for(k = 1; k < r; k++){
				mat[j][k] = value;
				value *= sp->bmpheader.unused2;
			}
			mat[j][r] = sp->imgpixels[i];
		}
		findcoefficients(mat, r);
		for(j = i * r; j < (i+1) * r; j++){
			bmp->imgpixels[j] = mat[j % r][r];
		}
	} 
	/* unpermutepixels(bmp, sp->bmpheader.unused1); */
	bmptofile(bmp, "revealed.bmp");

	for(i = 0; i < r; i++)
		free(mat[i]);
	free(mat);
	freebitmap(bmp);
}

void
hideshadow(Bitmap *bp, Bitmap *shadow){
	int pixels = bmpimagesize(shadow);
	int i, j;
	uint8_t byte;
	char shadowfilename[20] = {0};
	
	bp->bmpheader.unused1 = shadow->bmpheader.unused1;
	bp->bmpheader.unused2 = shadow->bmpheader.unused2;
	snprintf(shadowfilename, 20, "shadow%d.bmp", shadow->bmpheader.unused2);
	printf("%s\n", shadowfilename);

	for(i = 0; i < pixels; i++){
		byte = shadow->imgpixels[i];
		for(j = i*8; j < 8*(i+1); j++){
			if(byte & 0x80) /* 1000 0000 */
				RIGHTMOST_BIT_ON(bp->imgpixels[j]);
			else
				RIGHTMOST_BIT_OFF(bp->imgpixels[j]);
			byte <<= 1;
		}
	}
	bmptofile(bp, shadowfilename);
}

/* width and height parameters needed because the image hiding the shadow could
 * be bigger than necessary */
Bitmap *
retrieveshadow(Bitmap *bp, uint16_t width, uint16_t height, int r){
	int i, j;
	uint8_t byte, mask;

	if(bp->dibheader.width * bp->dibheader.height < ((width * height)*8)/r)
		die("image of %d pixels can't contain shadow of %d pixels\n",
				bp->dibheader.width * bp->dibheader.height, ((width * height)*8)/r);

	findclosestpair((width * height)/r, &width, &height);
	Bitmap *shadow = newshadow(width, height, bp->bmpheader.unused1, bp->bmpheader.unused2);
	int shadowpixels = shadow->dibheader.pixelarraysize;

	for(i = 0; i < shadowpixels; i++){
		byte = 0;
		mask = 0x80; /* 1000 0000 */
		for(j = i*8; j < 8*(i+1); j++){
			if(bp->imgpixels[j] & 0x01)
				byte |= mask;
			mask >>= 1;
		}
		shadow->imgpixels[i] = byte;
	}

	return shadow;
}

int
countfiles(char * path){
	int file_count = 0;
	DIR * dirp;
	struct dirent * entry;

	dirp = opendir(path); /* There should be error handling after this */
	while ((entry = readdir(dirp)) != NULL) {
	    if (entry->d_type == DT_REG) { /* If the entry is a regular file */
			int len = strlen(entry->d_name);
			const char *last_three = &entry->d_name[len-3];
			if(strncmp(last_three,"bmp", sizeof("bmp"))==0){
	        	file_count++;				
			}
	    }
	}
	closedir(dirp);

	return file_count;
}

int
main(int argc, char *argv[]){
	char *filename;
<<<<<<< HEAD
	int i;

	/* keep program name for usage() */
	argv0 = argv[0]; 

	/* TODO receive as parameter and parse */
	int r = 8, n = 8, width = 300, height = 300, seed = 7;

	filename = argv[1];
	Bitmap **bmps = xmalloc(sizeof(*bmps) * r);

	for(i = 0; i < r; i++){
		bmps[i] = loadbmp(argv[i+1], r);
		bmps[i] = retrieveshadow(bmps[i], width, height, r);
	}

	/* truncategrayscale(bp); */
	/* Bitmap **shadows = formshadows(bp, r, n); */

	revealsecret(bmps, r, width, height);

	/* for(n -= 1; n >= 0; n--) */
	/* 	freebitmap(shadows[n]); */ 
	/* free(shadows); */
	/* freebitmap(bp); */
=======
	if(argc<MIN_PARAMETERS){
		printf("%s\n","error in function call, not enought parameters");
		return ERROR;
	}else{
		char* compulsory_param[] = {"-d", "-r", "-secret", "-k"};
		char* optional_params[] = {"-n", "-dir"};
		char *argv0, *filename, *secret, *dir=NULL;
		operation_type operation;
		int r, n, compulsory=0;
		status operation_status = NOT_DONE;
		argv0 = argv[0]; /* Saving program name for future use */
		for (int i = 1; i < argc; i++){
			 if (i + 1 != argc){
			 	if(strncmp(argv[i], compulsory_param[0], sizeof(compulsory_param[0]))==0 && operation_status!=DONE){
			 		operation=DECRYPTION;
			 		operation_status = DONE;
			 		compulsory++;
			 	}else if(strncmp(argv[i], compulsory_param[1], sizeof(compulsory_param[1]))==0 && operation_status!=DONE){
					operation=CIPHER;
			 		operation_status = DONE;
			 		compulsory++;
			 	}else if(strncmp(argv[i], compulsory_param[2], sizeof(compulsory_param[2]))==0){
			 		filename=argv[i+1];
			 		i++;
			 		compulsory++;
			 	}else if(strncmp(argv[i], compulsory_param[3], sizeof(compulsory_param[3]))==0){
			 		sscanf(argv[i+1], "%d", &r);
			 		i++;
			 		compulsory++;
			 	}else if(strncmp(argv[i], optional_params[0], sizeof(optional_params[0]))==0){
			 		sscanf(argv[i+1], "%d", &n);
			 		i++;
			 	}else if(strncmp(argv[i], optional_params[1], sizeof(optional_params[1]))==0){
			 		dir = argv[i+1];
			 		i++;
			 	}else{
					printf("%s\n","error in function call");
					return ERROR;	
			 	}
			 }
		}

		/* Checking compulsory parameters and default for optionals*/
		int size = sizeof(compulsory_param)/sizeof(compulsory_param[0]);
		if(compulsory!=size-1){
			printf("%s\n","error in function call, incomplete parameters");
		}
		if(dir==NULL){
			dir="./";
		}
		if(n==0){
			int count=countfiles(dir);
			printf("%s %d\n","count", count);
			n=count;
		}


		Bitmap *bp = bmpfromfile(filename);
		truncategrayscale(bp);
		permutepixels(bp);
		Bitmap **shadows = formshadows(bp, r, n);

		/* write shadows to disk */
		for(n -= 1; n >= 0; n--){
			snprintf(filename, 256, "shadow%d.bmp", n);
			printf("%s\n", filename);
			bmptofile(shadows[n], filename);
			freebitmap(shadows[n]); 
		}
		freebitmap(bp);
		free(shadows);
	}

>>>>>>> 3c181e3e
}<|MERGE_RESOLUTION|>--- conflicted
+++ resolved
@@ -4,28 +4,19 @@
 #include <stdio.h>
 #include <stdlib.h>
 #include <string.h>
-#include <unistd.h>
 #include <dirent.h>
 
+#define BMP_MAGIC_NUMBER       0x4D42
 #define BMP_HEADER_SIZE        14
 #define DIB_HEADER_SIZE        40
 #define PALETTE_SIZE           1024
 #define PIXEL_ARRAY_OFFSET     BMP_HEADER_SIZE + DIB_HEADER_SIZE + PALETTE_SIZE
 #define WIDTH_OFFSET           18
 #define HEIGHT_OFFSET          22
-<<<<<<< HEAD
 #define PRIME                  251
 #define RIGHTMOST_BIT_ON(x)    (x) |= 0x01
 #define RIGHTMOST_BIT_OFF(x)   (x) &= 0xFE
-=======
-#define PRIME_MOD              251
-#define ERROR                  1
-#define OK                     0
-#define MIN_PARAMETERS         6
-
-typedef enum {CIPHER, DECRYPTION} operation_type;
-typedef enum {DONE, NOT_DONE} status;
->>>>>>> 3c181e3e
+#define MIN_ARGC               6
 
 typedef struct {
 	uint8_t id[2];     /* magic number to identify the BMP format */
@@ -51,10 +42,10 @@
 } DIBheader;
 
 typedef struct {
-	BMPheader bmpheader;   /* 14 bytes bmp starting header */
-	DIBheader dibheader;   /* 40 bytes dib header */
-	uint8_t palette[1024]; /* color palette; mandatory for depth <= 8  */
-	uint8_t *imgpixels;    /* array of bytes representing each pixel */
+	BMPheader bmpheader;           /* 14 bytes bmp starting header */
+	DIBheader dibheader;           /* 40 bytes dib header */
+	uint8_t palette[PALETTE_SIZE]; /* color palette; mandatory for depth <= 8 */
+	uint8_t *imgpixels;            /* array of bytes representing each pixel */
 } Bitmap;
 
 /* prototypes */ 
@@ -64,9 +55,10 @@
 static void     xfclose(FILE *fp);
 static void     xfread(void *ptr, size_t size, size_t nmemb, FILE *stream);
 static void     xfwrite(const void *ptr, size_t size, size_t nmemb, FILE *stream);
+static DIR      *xopendir(const char *name);
 static void     usage(void);
 static void     swap(uint8_t *s, uint8_t *t);
-static int      mod(int dividend, int divisor);
+static int      mod(int a, int b);
 static double   randnormalize(void);
 static long     randint(long int max);
 static uint32_t get32bitsfromheader(FILE *fp, int offset);
@@ -79,9 +71,8 @@
 static void     writebmpheader(Bitmap *bp, FILE *fp);
 static void     readdibheader(Bitmap *bp, FILE *fp);
 static void     writedibheader(Bitmap *bp, FILE *fp);
-static Bitmap   *bmpfromfile(FILE *fp);
-static void     validate_r(FILE *fp, int r);
-static Bitmap   *loadbmp(const char *filename, int r);
+static Bitmap   *bmpfromfile(const char *filename);
+static int      validate_k(FILE *fp, int r);
 static int      bmpimagesize(Bitmap *bp);
 static void     bmptofile(Bitmap *bp, const char *filename);
 static void     truncategrayscale(Bitmap *bp);
@@ -92,7 +83,7 @@
 static Bitmap   *newshadow(uint16_t width, uint16_t height, unsigned int seed, uint16_t shadownumber);
 static Bitmap   **formshadows(Bitmap *bp, unsigned int seed, int r, int n);
 static void     findcoefficients(int **mat, int r);
-static void     revealsecret(Bitmap **shadows, int r, int width, int height);
+static void     revealsecret(Bitmap **shadows, int r, uint16_t width, uint16_t height, const char *filename);
 
 /* globals */
 static char *argv0;                /* program name for usage() */
@@ -140,7 +131,7 @@
 	FILE *fp = fopen(filename, mode);
 
 	if(!fp) 
-		die("couldn't open %s\n", filename);
+		die("fopen: couldn't open %s\n", filename);
 
 	return fp;
 }
@@ -148,13 +139,13 @@
 void
 xfclose (FILE *fp){
 	if(fclose(fp) == EOF)
-		die("couldn't close file\n");
+		die("fclose: error\n");
 }
 
 void
 xfread(void *ptr, size_t size, size_t nmemb, FILE *stream){
 	if (fread(ptr, size, nmemb, stream) < 1)
-		die("fread: error\n"); /* TODO print errno string! */
+		die("fread: error\n");
 }
 
 void 
@@ -163,10 +154,20 @@
 		die("fwrite: error in writing or end of file.\n");
 }
 
+DIR *
+xopendir(const char *name){
+	DIR *dp = opendir(name);
+
+	if(!dp)
+		die("opendir: error\n");
+
+	return dp;
+}
+
 void
 usage(void){
-	die("usage: %s -(d|r) -secret image -k number [-n number|-dir directory]\n"
-		"2 <= k <= n; 2 <= n\n", argv0);
+	die("usage: %s -(d|r) -secret image -k number -w width -h height -s seed"
+	    "[-n number] [-dir directory]\n", argv0);
 }
 
 void
@@ -179,20 +180,20 @@
 }
 
 int
-mod(int dividend, int divisor){
-	int modulus = dividend % divisor;
-
-	return modulus > 0 ? modulus : modulus + divisor;
+mod(int a, int b){
+	int m = a % b;
+
+	return m > 0 ? m : m + b;
 }
 
 double 
 randnormalize(void){
-	return rand()/((double)RAND_MAX+1);
+	return rand()/((double)RAND_MAX + 1);
 }
 
 long
 randint(long int max){
-	return (long) (randnormalize()*(max+1)); /*returns num in [0,max]*/
+	return (long) (randnormalize()*(max+1)); /*returns num in [0, max]*/
 } 
 
 uint32_t
@@ -201,7 +202,7 @@
 	uint32_t pos = ftell(fp);
 
 	fseek(fp, offset, SEEK_SET);
-	xfread(&value, 4, 1, fp);
+	xfread(&value, sizeof(uint32_t), 1, fp);
 	fseek(fp, pos, SEEK_SET);
 
 	return value;
@@ -335,7 +336,8 @@
 }
 
 Bitmap *
-bmpfromfile(FILE *fp){
+bmpfromfile(const char *filename){
+	FILE *fp = xfopen(filename, "r");
 	Bitmap *bp = xmalloc(sizeof(*bp));
 
 	readbmpheader(bp, fp);
@@ -346,37 +348,25 @@
 	dibheaderdebug(bp);
 
 	/* read color palette */
-	xfread(bp->palette, 1, PALETTE_SIZE, fp);
+	xfread(bp->palette, sizeof(bp->palette), PALETTE_SIZE, fp);
 
 	/* read pixel data */
 	int imagesize = bmpimagesize(bp);
 	bp->imgpixels = xmalloc(imagesize);
-	xfread(bp->imgpixels, 1, imagesize, fp);
-
+	xfread(bp->imgpixels, sizeof(bp->imgpixels), imagesize, fp);
+
+	xfclose(fp);
 	return bp;
 }
 
-void
-validate_r(FILE *fp, int r){
+int
+validate_k(FILE *fp, int r){
 	int width  = bmpfilewidth(fp);
 	int height = bmpfileheight(fp);
 	int pixels = width * height;
 	int aux    = pixels / r;
 
-	if(pixels != aux * r)
-		die("Can't divide %dx%d image by %d. Choose another r\n", 
-				width, height, r);
-}
-
-Bitmap *
-loadbmp(const char *filename, int r){
-	FILE *fp = xfopen(filename, "r");
-
-	validate_r(fp, r);
-	Bitmap *bmp = bmpfromfile(fp);
-	xfclose(fp);
-
-	return bmp;
+	return pixels == aux * r;
 }
 
 int
@@ -408,8 +398,8 @@
 	uint8_t *p = bp->imgpixels;
 	int imgsize = bmpimagesize(bp);
 
+	srand(seed);
 	for(i = imgsize - 1; i > 1; i--){
-		/* j = permutationseq[i]; */
 		j = randint(i);
 		swap(&p[j], &p[i]);
 	}
@@ -423,7 +413,6 @@
 	int *permseq = xmalloc(sizeof(*permseq) * imgsize);
 
 	srand(seed);
-
 	for(i = imgsize - 1; i > 0; i--)
 		permseq[i] = randint(i);
 
@@ -431,6 +420,7 @@
 		j = permseq[i];
 		swap(&p[j], &p[i]);
 	}
+	free(permseq);
 }
 
 /* uses coeff[0] to coeff[degree] to evaluate the corresponding
@@ -488,20 +478,6 @@
 	}
 
 	return shadows;
-}
-
-/* debugging function: TODO delete later! */
-void
-printmat(int **mat, int rows, int cols){
-	int i, j;
-
-	for(i = 0; i < rows; i++){
-		printf("|");
-		for(j = 0; j < cols; j++){
-			printf("%d ", mat[i][j]);
-		}
-		printf("|\n");
-	}
 }
 
 void
@@ -532,7 +508,7 @@
 }
 
 void
-revealsecret(Bitmap **shadows, int r, int width, int height){
+revealsecret(Bitmap **shadows, int r, uint16_t width, uint16_t height, const char *filename){
 	int i, j, k, value;
 	int pixels = (*shadows)->dibheader.pixelarraysize;
 	Bitmap *bmp = newbitmap(width, height);
@@ -559,7 +535,7 @@
 		}
 	} 
 	/* unpermutepixels(bmp, sp->bmpheader.unused1); */
-	bmptofile(bmp, "revealed.bmp");
+	bmptofile(bmp, filename);
 
 	for(i = 0; i < r; i++)
 		free(mat[i]);
@@ -595,11 +571,11 @@
 /* width and height parameters needed because the image hiding the shadow could
  * be bigger than necessary */
 Bitmap *
-retrieveshadow(Bitmap *bp, uint16_t width, uint16_t height, int r){
+retrieveshadow(Bitmap *bp, uint16_t width, uint16_t height, uint16_t r){
 	int i, j;
 	uint8_t byte, mask;
 
-	if(bp->dibheader.width * bp->dibheader.height < ((width * height)*8)/r)
+	if(bp->dibheader.width * bp->dibheader.height < (uint32_t)(((width * height)*8)/r))
 		die("image of %d pixels can't contain shadow of %d pixels\n",
 				bp->dibheader.width * bp->dibheader.height, ((width * height)*8)/r);
 
@@ -622,128 +598,217 @@
 }
 
 int
-countfiles(char * path){
-	int file_count = 0;
-	DIR * dirp;
-	struct dirent * entry;
-
-	dirp = opendir(path); /* There should be error handling after this */
-	while ((entry = readdir(dirp)) != NULL) {
-	    if (entry->d_type == DT_REG) { /* If the entry is a regular file */
-			int len = strlen(entry->d_name);
-			const char *last_three = &entry->d_name[len-3];
-			if(strncmp(last_three,"bmp", sizeof("bmp"))==0){
-	        	file_count++;				
+isvalidbmp(char *filename, uint16_t k){
+	FILE *fp = xfopen(filename, "r");
+	int valid_k;
+	uint16_t magicnumber;
+
+	xfread(&magicnumber, sizeof(magicnumber), 1, fp);
+	valid_k = validate_k(fp, k);
+
+	xfclose(fp);
+
+	return magicnumber == BMP_MAGIC_NUMBER && valid_k;
+}
+
+int
+isvalidshadow(char *filename, uint16_t k){
+	FILE *fp = xfopen(filename, "r");
+	uint16_t shadownumber;
+
+	xfread(&shadownumber, sizeof(shadownumber), 1, fp);
+	xfclose(fp);
+
+	return shadownumber && isvalidbmp(filename, k);
+}
+
+void 
+getvalidatedfilenames(char **filenames, char *dir, uint16_t k, uint16_t n, int (*isvalid)(char *, uint16_t)){
+	struct dirent *d;
+	DIR *dp = xopendir(dir);
+	char filepath[255] = {0};
+	int i = 0;
+
+	while((d = readdir(dp)) && i < n){
+		if(d->d_type == DT_REG){ 
+			snprintf(filepath, 255, "%s/%s", dir, d->d_name);
+			if(isvalid(filepath, k)){
+				filenames[i] = xmalloc(strlen(filepath) + 1);
+				strcpy(filenames[i], filepath);
+				i++;
 			}
-	    }
-	}
-	closedir(dirp);
-
-	return file_count;
+		}
+	}
+
+	if(i < n)
+		die("not enough valid bmp images for n = %d and k = %d", n, k);
+
+	closedir(dp);
+}
+
+void
+getbmpfilenames(char **filenames, char *dir, uint16_t k, uint16_t n){
+	getvalidatedfilenames(filenames, dir, k, n, isvalidbmp);
+}
+
+void
+getshadowfilenames(char **filenames, char *dir, uint16_t k){
+	getvalidatedfilenames(filenames, dir, k, k, isvalidshadow);
+}
+
+void
+distributeimage(uint16_t k, uint16_t n, uint16_t seed, char *imgpath, char *dir){
+	char **filepaths = xmalloc(sizeof(*filepaths) * n);
+	Bitmap *bp, **shadows;
+	int i;
+
+	getbmpfilenames(filepaths, dir, k, n);
+	bp = bmpfromfile(imgpath);
+	shadows = formshadows(bp, seed, k, n);
+
+	for(i = 0; i < n; i++){
+		bp = bmpfromfile(filepaths[i]);
+		hideshadow(bp, shadows[i]);
+	}
+
+	for(i = 0; i < n; i++){
+		free(filepaths[i]);
+		freebitmap(shadows[i]);
+	}
+	free(filepaths);
+	free(shadows);
+}
+
+void
+recoverimage(uint16_t k, uint16_t width, uint16_t height, char *filename, char *dir){
+	char **filepaths = xmalloc(sizeof(*filepaths) * k);
+	Bitmap **shadows = xmalloc(sizeof(*shadows) * k);
+	Bitmap *bp;
+	int i;
+
+	getshadowfilenames(filepaths, dir, k);
+	for(i = 0; i < k; i++){
+		bp = bmpfromfile(filepaths[i]);
+		shadows[i] = retrieveshadow(bp, width, height, k);
+		freebitmap(bp);
+	}
+	revealsecret(shadows, k, width, height, filename);
+
+	for(i = 0; i < k; i++){
+		free(filepaths[i]);
+		freebitmap(shadows[i]);
+	}
+	free(filepaths);
+	free(shadows);
+}
+
+int
+countfiles(const char *dirname){
+	int filecount = 0;
+	struct dirent *d;
+	DIR *dp = xopendir(dirname);
+
+	while((d = readdir(dp)))
+		if(d->d_type == DT_REG) /* If the entry is a regular file */
+			filecount++;				
+	closedir(dp);
+
+	return filecount;
 }
 
 int
 main(int argc, char *argv[]){
-	char *filename;
-<<<<<<< HEAD
-	int i;
-
-	/* keep program name for usage() */
-	argv0 = argv[0]; 
-
-	/* TODO receive as parameter and parse */
-	int r = 8, n = 8, width = 300, height = 300, seed = 7;
-
-	filename = argv[1];
-	Bitmap **bmps = xmalloc(sizeof(*bmps) * r);
-
-	for(i = 0; i < r; i++){
-		bmps[i] = loadbmp(argv[i+1], r);
-		bmps[i] = retrieveshadow(bmps[i], width, height, r);
-	}
-
-	/* truncategrayscale(bp); */
-	/* Bitmap **shadows = formshadows(bp, r, n); */
-
-	revealsecret(bmps, r, width, height);
-
-	/* for(n -= 1; n >= 0; n--) */
-	/* 	freebitmap(shadows[n]); */ 
-	/* free(shadows); */
-	/* freebitmap(bp); */
-=======
-	if(argc<MIN_PARAMETERS){
-		printf("%s\n","error in function call, not enought parameters");
-		return ERROR;
-	}else{
-		char* compulsory_param[] = {"-d", "-r", "-secret", "-k"};
-		char* optional_params[] = {"-n", "-dir"};
-		char *argv0, *filename, *secret, *dir=NULL;
-		operation_type operation;
-		int r, n, compulsory=0;
-		status operation_status = NOT_DONE;
-		argv0 = argv[0]; /* Saving program name for future use */
-		for (int i = 1; i < argc; i++){
-			 if (i + 1 != argc){
-			 	if(strncmp(argv[i], compulsory_param[0], sizeof(compulsory_param[0]))==0 && operation_status!=DONE){
-			 		operation=DECRYPTION;
-			 		operation_status = DONE;
-			 		compulsory++;
-			 	}else if(strncmp(argv[i], compulsory_param[1], sizeof(compulsory_param[1]))==0 && operation_status!=DONE){
-					operation=CIPHER;
-			 		operation_status = DONE;
-			 		compulsory++;
-			 	}else if(strncmp(argv[i], compulsory_param[2], sizeof(compulsory_param[2]))==0){
-			 		filename=argv[i+1];
-			 		i++;
-			 		compulsory++;
-			 	}else if(strncmp(argv[i], compulsory_param[3], sizeof(compulsory_param[3]))==0){
-			 		sscanf(argv[i+1], "%d", &r);
-			 		i++;
-			 		compulsory++;
-			 	}else if(strncmp(argv[i], optional_params[0], sizeof(optional_params[0]))==0){
-			 		sscanf(argv[i+1], "%d", &n);
-			 		i++;
-			 	}else if(strncmp(argv[i], optional_params[1], sizeof(optional_params[1]))==0){
-			 		dir = argv[i+1];
-			 		i++;
-			 	}else{
-					printf("%s\n","error in function call");
-					return ERROR;	
-			 	}
-			 }
-		}
-
-		/* Checking compulsory parameters and default for optionals*/
-		int size = sizeof(compulsory_param)/sizeof(compulsory_param[0]);
-		if(compulsory!=size-1){
-			printf("%s\n","error in function call, incomplete parameters");
-		}
-		if(dir==NULL){
-			dir="./";
-		}
-		if(n==0){
-			int count=countfiles(dir);
-			printf("%s %d\n","count", count);
-			n=count;
-		}
-
-
-		Bitmap *bp = bmpfromfile(filename);
-		truncategrayscale(bp);
-		permutepixels(bp);
-		Bitmap **shadows = formshadows(bp, r, n);
-
-		/* write shadows to disk */
-		for(n -= 1; n >= 0; n--){
-			snprintf(filename, 256, "shadow%d.bmp", n);
-			printf("%s\n", filename);
-			bmptofile(shadows[n], filename);
-			freebitmap(shadows[n]); 
-		}
-		freebitmap(bp);
-		free(shadows);
-	}
-
->>>>>>> 3c181e3e
+	char *filename, *dir;
+	int distribute, mustcountfiles;
+	int argnum;
+	uint16_t width, height, seed;
+	uint16_t k, n;
+
+	argv0 = argv[0]; /* save program name for usage() */
+
+	if(argc < MIN_ARGC)
+		usage();
+
+	if(strcmp(argv[1], "-d") == 0)
+		distribute = 1;
+	else if(strcmp(argv[1], "-r") == 0) 
+		distribute = 0;
+	else
+		usage();
+
+	if(strcmp(argv[2], "-secret") == 0)
+		filename = argv[3];
+	else
+		usage();
+
+	if(strcmp(argv[4], "-k") == 0)
+		k = atoi(argv[5]);
+
+	argnum = 6;
+	if(!distribute){
+		if(argc <= argnum + 4)
+			die("specify width and height with -w -h\n");
+		if(strcmp(argv[argnum], "-w") == 0){
+			argnum++;
+			width = atoi(argv[argnum]);
+			argnum++;
+		}
+		if(strcmp(argv[argnum], "-h") == 0){
+			argnum++;
+			height = atoi(argv[argnum]);
+			argnum++;
+		}
+	} else {
+		if(argc <= argnum + 2 || strcmp(argv[argnum], "-s") != 0)
+			die("specify seed with -s\n");
+		argnum++;
+		seed = atoi(argv[argnum]);
+		argnum++;
+	}
+
+	if(width == 0)
+		die("width must be a positive integer");
+	if(height == 0)
+		die("height must be a positive integer");
+
+	if(argc == argnum){
+		dir = ".";
+		n = countfiles(dir);
+		goto run;
+	}
+
+	/* parse optional parameters */
+	if(strcmp(argv[argnum], "-n") == 0){
+		argnum++;
+		if(!distribute)
+			die("can only use -n when not using -d\n");
+		else if(argnum <= argc){
+			n = atoi(argv[argnum]);
+			argnum++;
+		}
+	} else {
+		mustcountfiles = 1;
+	}
+
+	if(strcmp(argv[argnum], "-dir") == 0){
+		argnum++;
+		if(argnum <= argc)
+			dir = argv[argnum];
+		else
+			usage();
+	}
+
+	if(mustcountfiles)
+		n = countfiles(dir);
+
+run:
+	if(k > n || k < 2 || n < 2)
+		die("k and n must be: 2 <= k <= n\n");
+
+	if(distribute)
+		distributeimage(k, n, seed, filename, dir);
+	else
+		recoverimage(k, width, height, filename, dir);
+
+	return EXIT_SUCCESS;
 }